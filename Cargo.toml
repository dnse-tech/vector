--- conflicted
+++ resolved
@@ -299,13 +299,8 @@
 
 # External libs
 arc-swap = { version = "1.7", default-features = false, optional = true }
-<<<<<<< HEAD
-async-compression = { version = "0.4.18", default-features = false, features = ["tokio", "gzip", "zstd"], optional = true }
-apache-avro = { version = "0.17.0", default-features = false, optional = true }
-=======
 async-compression = { version = "0.4.20", default-features = false, features = ["tokio", "gzip", "zstd"], optional = true }
 apache-avro = { version = "0.16.0", default-features = false, optional = true }
->>>>>>> 9668f2da
 axum = { version = "0.6.20", default-features = false }
 base64 = { version = "0.22.1", default-features = false, optional = true }
 bloomy = { version = "1.2.0", default-features = false, optional = true }
