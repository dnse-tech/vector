--- conflicted
+++ resolved
@@ -149,12 +149,8 @@
 tonic = { version = "0.11", default-features = false, features = ["transport", "codegen", "prost", "tls", "tls-roots", "gzip"] }
 tonic-build = { version = "0.11", default-features = false, features = ["transport", "prost"] }
 uuid = { version = "1.10.0", features = ["v4", "v7", "serde"] }
-<<<<<<< HEAD
-# pinned during Vector releases, but use latest on master/nightlies
+# pinned during Vector releases, but use latest version on master/nightlies
 vrl = { git = "https://github.com/vectordotdev/vrl", branch = "main", features = ["arbitrary", "cli", "test", "test_framework"] }
-=======
-vrl = { version = "0.19.0", features = ["arbitrary", "cli", "test", "test_framework"] }
->>>>>>> 30821876
 
 [dependencies]
 pin-project.workspace = true
