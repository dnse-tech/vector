--- conflicted
+++ resolved
@@ -296,18 +296,11 @@
 pulsar = { version = "6.1.0", default-features = false, features = ["tokio-runtime", "auth-oauth2", "flate2", "lz4", "snap", "zstd"], optional = true }
 rand = { version = "0.8.5", default-features = false, features = ["small_rng"] }
 rand_distr = { version = "0.4.3", default-features = false }
-<<<<<<< HEAD
-rdkafka = { version = "0.29.0", default-features = false, features = ["tokio", "libz", "ssl", "zstd"], optional = true }
-redis = { version = "0.22.3", default-features = false, features = ["connection-manager", "tokio-comp", "tokio-native-tls-comp"], optional = true }
-regex = { version = "1.7.1", default-features = false, features = ["std", "perf"] }
-roaring = { version = "0.10.1", default-features = false, optional = true }
-rumqttc = { version = "0.20.0", default-features = false, features = ["use-rustls"], optional = true }
-=======
 rdkafka = { version = "0.35.0", default-features = false, features = ["tokio", "libz", "ssl", "zstd"], optional = true }
 redis = { version = "0.24.0", default-features = false, features = ["connection-manager", "tokio-comp", "tokio-native-tls-comp"], optional = true }
 regex = { version = "1.10.2", default-features = false, features = ["std", "perf"] }
 roaring = { version = "0.10.2", default-features = false, optional = true }
->>>>>>> 8f504b35
+rumqttc = { version = "0.20.0", default-features = false, features = ["use-rustls"], optional = true }
 seahash = { version = "4.1.0", default-features = false }
 semver = { version = "1.0.21", default-features = false, features = ["serde", "std"], optional = true }
 smallvec = { version = "1", default-features = false, features = ["union", "serde"] }
@@ -711,12 +704,8 @@
 sinks-kafka = ["dep:rdkafka"]
 sinks-mezmo = []
 sinks-loki = ["loki-logproto"]
-<<<<<<< HEAD
 sinks-mqtt = ["dep:rumqttc"]
-sinks-nats = ["dep:nats", "dep:nkeys"]
-=======
 sinks-nats = ["dep:async-nats", "dep:nkeys"]
->>>>>>> 8f504b35
 sinks-new_relic_logs = ["sinks-http"]
 sinks-new_relic = []
 sinks-papertrail = ["dep:syslog"]
