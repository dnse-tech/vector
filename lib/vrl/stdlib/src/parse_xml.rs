use std::{
    borrow::Cow,
    collections::{btree_map::Entry, BTreeMap},
};

use ::value::Value;
use once_cell::sync::Lazy;
use regex::{Regex, RegexBuilder};
use roxmltree::{Document, Node, NodeType};
use vrl::prelude::*;

/// Used to keep Clippy's too_many_argument check happy.
#[derive(Debug)]
struct ParseOptions {
    trim: Option<Value>,
    include_attr: Option<Value>,
    attr_prefix: Option<Value>,
    text_key: Option<Value>,
    always_use_text_key: Option<Value>,
    parse_bool: Option<Value>,
    parse_null: Option<Value>,
    parse_number: Option<Value>,
}

fn parse_xml(value: Value, options: ParseOptions) -> Resolved {
    let string = value.try_bytes_utf8_lossy()?;
    let trim = match options.trim {
        Some(value) => value.try_boolean()?,
        None => true,
    };
    let include_attr = match options.include_attr {
        Some(value) => value.try_boolean()?,
        None => true,
    };
    let attr_prefix = match options.attr_prefix {
        Some(value) => Cow::from(value.try_bytes_utf8_lossy()?.into_owned()),
        None => Cow::from("@"),
    };
    let text_key = match options.text_key {
        Some(value) => Cow::from(value.try_bytes_utf8_lossy()?.into_owned()),
        None => Cow::from("text"),
    };
    let always_use_text_key = match options.always_use_text_key {
        Some(value) => value.try_boolean()?,
        None => false,
    };
    let parse_bool = match options.parse_bool {
        Some(value) => value.try_boolean()?,
        None => true,
    };
    let parse_null = match options.parse_null {
        Some(value) => value.try_boolean()?,
        None => true,
    };
    let parse_number = match options.parse_number {
        Some(value) => value.try_boolean()?,
        None => true,
    };
    let config = ParseXmlConfig {
        include_attr,
        attr_prefix,
        text_key,
        always_use_text_key,
        parse_bool,
        parse_null,
        parse_number,
    };
    // Trim whitespace around XML elements, if applicable.
    let parse = if trim { trim_xml(&string) } else { string };
    let doc = Document::parse(&parse).map_err(|e| format!("unable to parse xml: {}", e))?;
    let value = process_node(doc.root(), &config);
    Ok(value)
}

struct ParseXmlConfig<'a> {
    /// Include XML attributes. Default: true,
    include_attr: bool,
    /// XML attribute prefix, e.g. `<a href="test">` -> `{a: { "@href": "test }}`. Default: "@".
    attr_prefix: Cow<'a, str>,
    /// Key to use for text nodes when attributes are included. Default: "text".
    text_key: Cow<'a, str>,
    /// Always use text default (instead of flattening). Default: false.
    always_use_text_key: bool,
    /// Parse "true" or "false" as booleans. Default: true.
    parse_bool: bool,
    /// Parse "null" as null. Default: true.
    parse_null: bool,
    /// Parse numeric values as integers/floats. Default: true.
    parse_number: bool,
}

#[derive(Clone, Copy, Debug)]
pub struct ParseXml;

impl Function for ParseXml {
    fn identifier(&self) -> &'static str {
        "parse_xml"
    }

    fn examples(&self) -> &'static [Example] {
        &[Example {
            title: "parse XML",
            source: indoc! {r#"
				value = s'<book category="CHILDREN"><title lang="en">Harry Potter</title><author>J K. Rowling</author><year>2005</year></book>';

				parse_xml!(value, text_key: "value", parse_number: false)
            "#},
            result: Ok(
                r#"{ "book": { "@category": "CHILDREN", "author": "J K. Rowling", "title": { "@lang": "en", "value": "Harry Potter" }, "year": "2005" } }"#,
            ),
        }]
    }

    fn compile(
        &self,
        _state: (&mut state::LocalEnv, &mut state::ExternalEnv),
        _ctx: &mut FunctionCompileContext,
        mut arguments: ArgumentList,
    ) -> Compiled {
        let value = arguments.required("value");

        let trim = arguments.optional("trim");
        let include_attr = arguments.optional("include_attr");
        let attr_prefix = arguments.optional("attr_prefix");
        let text_key = arguments.optional("text_key");
        let always_use_text_key = arguments.optional("always_use_text_key");
        let parse_bool = arguments.optional("parse_bool");
        let parse_null = arguments.optional("parse_null");
        let parse_number = arguments.optional("parse_number");

        Ok(Box::new(ParseXmlFn {
            value,
            trim,
            include_attr,
            attr_prefix,
            text_key,
            always_use_text_key,
            parse_bool,
            parse_null,
            parse_number,
        }))
    }

    fn parameters(&self) -> &'static [Parameter] {
        &[
            Parameter {
                keyword: "value",
                kind: kind::BYTES,
                required: true,
            },
            Parameter {
                keyword: "trim",
                kind: kind::BOOLEAN,
                required: false,
            },
            Parameter {
                keyword: "include_attr",
                kind: kind::BOOLEAN,
                required: false,
            },
            Parameter {
                keyword: "attr_prefix",
                kind: kind::BYTES,
                required: false,
            },
            Parameter {
                keyword: "text_key",
                kind: kind::BYTES,
                required: false,
            },
            Parameter {
                keyword: "always_use_text_key",
                kind: kind::BOOLEAN,
                required: false,
            },
            Parameter {
                keyword: "parse_bool",
                kind: kind::BOOLEAN,
                required: false,
            },
            Parameter {
                keyword: "parse_null",
                kind: kind::BOOLEAN,
                required: false,
            },
            Parameter {
                keyword: "parse_number",
                kind: kind::BOOLEAN,
                required: false,
            },
        ]
    }
<<<<<<< HEAD

    fn call_by_vm(&self, _ctx: &mut Context, args: &mut VmArgumentList) -> Resolved {
        let value = args.required("value");

        let options = ParseOptions {
            trim: args.optional("trim"),
            include_attr: args.optional("include_attr"),
            attr_prefix: args.optional("attr_prefix"),
            text_key: args.optional("text_key"),
            always_use_text_key: args.optional("always_use_text_key"),
            parse_bool: args.optional("parse_bool"),
            parse_null: args.optional("parse_null"),
            parse_number: args.optional("parse_number"),
        };

        parse_xml(value, options)
    }

    fn symbol(&self) -> Option<(&'static str, usize)> {
        // TODO
        None
    }
=======
>>>>>>> d483777f
}

#[derive(Debug, Clone)]
struct ParseXmlFn {
    value: Box<dyn Expression>,

    trim: Option<Box<dyn Expression>>,
    include_attr: Option<Box<dyn Expression>>,
    attr_prefix: Option<Box<dyn Expression>>,
    text_key: Option<Box<dyn Expression>>,
    always_use_text_key: Option<Box<dyn Expression>>,
    parse_bool: Option<Box<dyn Expression>>,
    parse_null: Option<Box<dyn Expression>>,
    parse_number: Option<Box<dyn Expression>>,
}

impl Expression for ParseXmlFn {
    fn resolve(&self, ctx: &mut Context) -> Resolved {
        let value = self.value.resolve(ctx)?;

        let options = ParseOptions {
            trim: self
                .trim
                .as_ref()
                .map(|expr| expr.resolve(ctx))
                .transpose()?,

            include_attr: self
                .include_attr
                .as_ref()
                .map(|expr| expr.resolve(ctx))
                .transpose()?,

            attr_prefix: self
                .attr_prefix
                .as_ref()
                .map(|expr| expr.resolve(ctx))
                .transpose()?,

            text_key: self
                .text_key
                .as_ref()
                .map(|expr| expr.resolve(ctx))
                .transpose()?,

            always_use_text_key: self
                .always_use_text_key
                .as_ref()
                .map(|expr| expr.resolve(ctx))
                .transpose()?,

            parse_bool: self
                .parse_bool
                .as_ref()
                .map(|expr| expr.resolve(ctx))
                .transpose()?,

            parse_null: self
                .parse_null
                .as_ref()
                .map(|expr| expr.resolve(ctx))
                .transpose()?,

            parse_number: self
                .parse_number
                .as_ref()
                .map(|expr| expr.resolve(ctx))
                .transpose()?,
        };

        parse_xml(value, options)
    }

    fn type_def(&self, _: (&state::LocalEnv, &state::ExternalEnv)) -> TypeDef {
        type_def()
    }
}

#[inline(never)]
#[no_mangle]
pub extern "C" fn vrl_fn_parse_xml(value: &mut Value, result: &mut Resolved) {
    todo!()
}

fn type_def() -> TypeDef {
    TypeDef::bytes()
        .add_object(Collection::from_unknown(inner_kind()))
        .fallible()
}

fn inner_kind() -> Kind {
    Kind::object(Collection::any())
}

/// Process an XML node, and return a VRL `Value`.
fn process_node<'a>(node: Node, config: &ParseXmlConfig<'a>) -> Value {
    // Helper to recurse over a `Node`s children, and build an object.
    let recurse = |node: Node| -> BTreeMap<String, Value> {
        let mut map = BTreeMap::new();

        // Expand attributes, if required.
        if config.include_attr {
            for attr in node.attributes() {
                map.insert(
                    format!("{}{}", config.attr_prefix, attr.name()),
                    attr.value().into(),
                );
            }
        }

        for n in node.children().into_iter().filter(|n| !n.is_comment()) {
            let name = match n.node_type() {
                NodeType::Element => n.tag_name().name().to_string(),
                NodeType::Text => config.text_key.to_string(),
                _ => unreachable!("shouldn't be other XML nodes"),
            };

            // Transform the node into a VRL `Value`.
            let value = process_node(n, config);

            // If the key already exists, add it. Otherwise, insert.
            match map.entry(name) {
                Entry::Occupied(mut entry) => {
                    let v = entry.get_mut();

                    // Push a value onto the existing array, or wrap in a `Value::Array`.
                    match v {
                        Value::Array(v) => v.push(value),
                        v => {
                            let prev = std::mem::replace(v, Value::Array(Vec::with_capacity(2)));
                            if let Value::Array(v) = v {
                                v.extend_from_slice(&[prev, value]);
                            }
                        }
                    };
                }
                Entry::Vacant(entry) => {
                    entry.insert(value);
                }
            }
        }

        map
    };

    match node.node_type() {
        NodeType::Root => Value::Object(recurse(node)),

        NodeType::Element => {
            match (config.always_use_text_key, node.attributes().is_empty()) {
                // If the node has attributes, *always* recurse to expand default keys.
                (_, false) if config.include_attr => Value::Object(recurse(node)),
                // If a text key should be used, always recurse.
                (true, true) => Value::Object(recurse(node)),
                // Otherwise, check the node count to determine what to do.
                _ => match node.children().count() {
                    // For a single node, 'flatten' the object if necessary.
                    1 => {
                        // Expect a single element.
                        let node = node
                            .children()
                            .into_iter()
                            .next()
                            .expect("expected 1 XML node");

                        // If the node is an element, treat it as an object.
                        if node.is_element() {
                            let mut map = BTreeMap::new();

                            map.insert(
                                node.tag_name().name().to_string(),
                                Value::Object(recurse(node)),
                            );

                            Value::Object(map)
                        } else {
                            // Otherwise, 'flatten' the object by continuing processing.
                            process_node(node, config)
                        }
                    }
                    // For 2+ nodes, expand.
                    _ => Value::Object(recurse(node)),
                },
            }
        }
        NodeType::Text => process_text(node.text().expect("expected XML text node"), config),
        _ => unreachable!("shouldn't be other XML nodes"),
    }
}

/// Process a text node, and return the correct `Value` type based on config.
fn process_text<'a>(text: &'a str, config: &ParseXmlConfig<'a>) -> Value {
    match text {
        // Parse nulls.
        "" | "null" if config.parse_null => Value::Null,
        // Parse bools.
        "true" if config.parse_bool => true.into(),
        "false" if config.parse_bool => false.into(),
        // String numbers.
        _ if !config.parse_number => text.into(),
        // Parse numbers, falling back to string.
        _ => {
            // Attempt an integer first (effectively a subset of float).
            if let Ok(v) = text.parse::<i64>() {
                return v.into();
            }

            // Then a float.
            if let Ok(v) = text.parse::<f64>() {
                return Value::from_f64_or_zero(v);
            }

            // Fall back to string.
            text.into()
        }
    }
}

static XML_RE: Lazy<Regex> = Lazy::new(|| {
    RegexBuilder::new(r">\s+?<")
        .multi_line(true)
        .build()
        .expect("trim regex failed")
});

#[inline]
fn trim_xml(xml: &str) -> Cow<str> {
    XML_RE.replace_all(xml, "><")
}

#[cfg(test)]
mod tests {
    use super::*;

    test_function![
        parse_xml => ParseXml;

        simple_text {
            args: func_args![ value: r#"<a>test</a>"# ],
            want: Ok(value!({ "a": "test" })),
            tdef: type_def(),
        }

        include_attr {
            args: func_args![ value: r#"<a href="https://vector.dev">test</a>"# ],
            want: Ok(value!({ "a": { "@href": "https://vector.dev", "text": "test" } })),
            tdef: type_def(),
        }

        exclude_attr {
            args: func_args![ value: r#"<a href="https://vector.dev">test</a>"#, include_attr: false ],
            want: Ok(value!({ "a": "test" })),
            tdef: type_def(),
        }

        custom_text_key {
            args: func_args![ value: r#"<b>test</b>"#, text_key: "node", always_use_text_key: true ],
            want: Ok(value!({ "b": { "node": "test" } })),
            tdef: type_def(),
        }

        // https://github.com/vectordotdev/vector/issues/11901
        include_attributes_if_single_node {
            args: func_args![ value: r#"<root><node attr="value"><message>foo</message></node></root>"# ],
            want: Ok(value!({ "root": { "node": { "@attr": "value", "message": "foo" } } })),
            tdef: type_def(),
        }

        // https://github.com/vectordotdev/vector/issues/11901
        include_attributes_multiple_children {
            args: func_args![ value: r#"<root><node attr="value"><message>bar</message></node><node attr="value"><message>baz</message></node></root>"#],
            want: Ok(value!({"root":{ "node":[ { "@attr": "value", "message": "bar" }, { "@attr": "value", "message": "baz" } ] } })),
            tdef: type_def(),
        }

        nested_object {
            args: func_args![ value: r#"<a attr="value"><b>one</b><c>two</c></a>"# ],
            want: Ok(value!({ "a": { "@attr": "value", "b": "one", "c": "two" } })),
            tdef: type_def(),
        }

        nested_object_array {
            args: func_args![ value: r#"<a><b>one</b><b>two</b></a>"# ],
            want: Ok(value!({ "a": { "b": ["one", "two"] } })),
            tdef: type_def(),
        }

        header_and_comments {
            args: func_args![ value: indoc!{r#"
                <?xml version="1.0" encoding="ISO-8859-1"?>
                <!-- Example found somewhere in the deep depths of the web -->
                <note>
                    <to>Tove</to>
                    <!-- Randomly inserted inner comment -->
                    <from>Jani</from>
                    <heading>Reminder</heading>
                    <body>Don't forget me this weekend!</body>
                </note>

                <!-- Could literally be placed anywhere -->
            "#}],
            want: Ok(value!(
                {
                    "note": {
                        "to": "Tove",
                        "from": "Jani",
                        "heading": "Reminder",
                        "body": "Don't forget me this weekend!"
                    }
                }
            )),
            tdef: type_def(),
        }

        mixed_types {
            args: func_args![ value: indoc!{r#"
                <?xml version="1.0" encoding="ISO-8859-1"?>
                <!-- Mixed types -->
                <data>
                    <!-- Booleans -->
                    <item>true</item>
                    <item>false</item>
                    <!-- String -->
                    <item>string!</item>
                    <!-- Empty object -->
                    <item />
                    <!-- Literal value "null" -->
                    <item>null</item>
                    <!-- Integer -->
                    <item>1</item>
                    <!-- Float -->
                    <item>1.0</item>
                </data>
            "#}],
            want: Ok(value!(
                {
                    "data": {
                        "item": [
                            true,
                            false,
                            "string!",
                            {},
                            null,
                            1,
                            1.0
                        ]
                    }
                }
            )),
            tdef: type_def(),
        }

        just_strings {
            args: func_args![ value: indoc!{r#"
                <?xml version="1.0" encoding="ISO-8859-1"?>
                <!-- All scalar types are just strings -->
                <data>
                    <item>true</item>
                    <item>false</item>
                    <item>string!</item>
                    <!-- Still an empty object -->
                    <item />
                    <item>null</item>
                    <item>1</item>
                    <item>1.0</item>
                </data>
            "#}, parse_null: false, parse_bool: false, parse_number: false],
            want: Ok(value!(
                {
                    "data": {
                        "item": [
                            "true",
                            "false",
                            "string!",
                            {},
                            "null",
                            "1",
                            "1.0"
                        ]
                    }
                }
            )),
            tdef: type_def(),
        }

        untrimmed {
            args: func_args![ value: "<root>  <a>test</a>  </root>", trim: false ],
            want: Ok(value!(
                {
                    "root": {
                        "a": "test",
                        "text": ["  ", "  "],
                    }
                }
            )),
            tdef: type_def(),
        }

        invalid_token {
            args: func_args![ value: "true" ],
            want: Err("unable to parse xml: unknown token at 1:1"),
            tdef: type_def(),
        }

        flat_parent_property {
            args: func_args![ value: indoc!{r#"
                <?xml version="1.0" encoding="UTF-8"?>
                <MY_XML>
                  <property1>
                    <property1_a>a</property1_a>
                    <property1_b>b</property1_b>
                    <property1_c>c</property1_c>
                  </property1>
                  <property2>
                    <property2_object>
                      <property2a_a>a</property2a_a>
                      <property2a_b>b</property2a_b>
                      <property2a_c>c</property2a_c>
                    </property2_object>
                  </property2>
                </MY_XML>
            "#}],
            want: Ok(value!(
                {
                  "MY_XML": {
                    "property1": {
                      "property1_a": "a",
                      "property1_b": "b",
                      "property1_c": "c"
                    },
                    "property2": {
                      "property2_object": {
                        "property2a_a": "a",
                        "property2a_b": "b",
                        "property2a_c": "c"
                      }
                    }
                  }
                }
            )),
            tdef: type_def(),
        }

        nested_parent_property {
            args: func_args![ value: indoc!{r#"
                <?xml version="1.0" encoding="UTF-8"?>
                <MY_XML>
                  <property1>
                    <property1_a>a</property1_a>
                    <property1_b>b</property1_b>
                    <property1_c>c</property1_c>
                  </property1>
                  <property2>
                    <property2_object>
                      <property2a_a>a</property2a_a>
                      <property2a_b>b</property2a_b>
                      <property2a_c>c</property2a_c>
                    </property2_object>
                    <property2_object>
                      <property2a_a>a</property2a_a>
                      <property2a_b>b</property2a_b>
                      <property2a_c>c</property2a_c>
                    </property2_object>
                  </property2>
                </MY_XML>
            "#}],
            want: Ok(value!(
                {
                  "MY_XML": {
                    "property1": {
                      "property1_a": "a",
                      "property1_b": "b",
                      "property1_c": "c"
                    },
                    "property2": {
                      "property2_object": [
                        {
                          "property2a_a": "a",
                          "property2a_b": "b",
                          "property2a_c": "c"
                        },
                        {
                          "property2a_a": "a",
                          "property2a_b": "b",
                          "property2a_c": "c"
                        }
                      ]
                    }
                  }
                }
            )),
            tdef: type_def(),
        }
    ];

    #[test]
    fn test_kind() {
        let local = state::LocalEnv::default();
        let external = state::ExternalEnv::default();

        let func = ParseXmlFn {
            value: value!(true).into_expression(),
            trim: None,
            include_attr: None,
            attr_prefix: None,
            text_key: None,
            always_use_text_key: None,
            parse_bool: None,
            parse_null: None,
            parse_number: None,
        };

        let type_def = func.type_def((&local, &external));

        assert!(type_def.is_fallible());
        assert!(!type_def.is_exact());
        assert!(type_def.contains_bytes());
        assert!(type_def.contains_object());

        let object1 = type_def.as_object().unwrap();

        assert!(object1.known().is_empty());
        assert!(object1.unknown().unwrap().as_exact().unwrap().is_object());

        let object2 = object1
            .unknown()
            .unwrap()
            .as_exact()
            .unwrap()
            .as_object()
            .unwrap();

        assert!(object2.known().is_empty());
        assert!(object2.unknown().unwrap().is_any());
    }
}<|MERGE_RESOLUTION|>--- conflicted
+++ resolved
@@ -190,31 +190,11 @@
             },
         ]
     }
-<<<<<<< HEAD
-
-    fn call_by_vm(&self, _ctx: &mut Context, args: &mut VmArgumentList) -> Resolved {
-        let value = args.required("value");
-
-        let options = ParseOptions {
-            trim: args.optional("trim"),
-            include_attr: args.optional("include_attr"),
-            attr_prefix: args.optional("attr_prefix"),
-            text_key: args.optional("text_key"),
-            always_use_text_key: args.optional("always_use_text_key"),
-            parse_bool: args.optional("parse_bool"),
-            parse_null: args.optional("parse_null"),
-            parse_number: args.optional("parse_number"),
-        };
-
-        parse_xml(value, options)
-    }
 
     fn symbol(&self) -> Option<(&'static str, usize)> {
         // TODO
         None
     }
-=======
->>>>>>> d483777f
 }
 
 #[derive(Debug, Clone)]
