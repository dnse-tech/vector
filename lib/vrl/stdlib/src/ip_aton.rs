--- conflicted
+++ resolved
@@ -45,19 +45,11 @@
 
         Ok(Box::new(IpAtonFn { value }))
     }
-<<<<<<< HEAD
-
-    fn call_by_vm(&self, _ctx: &mut Context, args: &mut VmArgumentList) -> Resolved {
-        let value = args.required("value");
-        ip_aton(value)
-    }
 
     fn symbol(&self) -> Option<(&'static str, usize)> {
         // TODO
         None
     }
-=======
->>>>>>> d483777f
 }
 
 #[derive(Debug, Clone)]
