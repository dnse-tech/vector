--- conflicted
+++ resolved
@@ -225,24 +225,11 @@
             _ => Ok(None),
         }
     }
-<<<<<<< HEAD
-
-    fn call_by_vm(&self, _ctx: &mut Context, args: &mut VmArgumentList) -> Resolved {
-        let value = args.required("value");
-        let unit = args
-            .optional_any("unit")
-            .map(|unit| *unit.downcast_ref::<Unit>().unwrap())
-            .unwrap_or_default();
-
-        to_timestamp(value, unit)
-    }
 
     fn symbol(&self) -> Option<(&'static str, usize)> {
         // TODO
         None
     }
-=======
->>>>>>> d483777f
 }
 
 #[derive(Debug, Clone, Copy, PartialEq, Eq)]
