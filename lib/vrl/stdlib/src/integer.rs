--- conflicted
+++ resolved
@@ -51,19 +51,11 @@
 
         Ok(Box::new(IntegerFn { value }))
     }
-<<<<<<< HEAD
-
-    fn call_by_vm(&self, _ctx: &mut Context, args: &mut VmArgumentList) -> Resolved {
-        let value = args.required("value");
-        int(value)
-    }
 
     fn symbol(&self) -> Option<(&'static str, usize)> {
         // TODO
         None
     }
-=======
->>>>>>> d483777f
 }
 
 #[derive(Debug, Clone)]
