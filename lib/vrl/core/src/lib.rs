#![deny(
    warnings,
    clippy::all,
    clippy::pedantic,
    unreachable_pub,
    unused_allocation,
    unused_extern_crates,
    unused_assignments,
    unused_comparisons
)]
#![allow(
    clippy::missing_errors_doc, // allowed in initial deny commit
    clippy::module_name_repetitions, // allowed in initial deny commit
)]

mod arithmetic;
mod convert;
mod error;
mod expression;
mod r#macro;
mod target;

pub use arithmetic::VrlValueArithmetic;
pub use convert::VrlValueConvert;
pub use diagnostic::{Label, Span};
pub use error::Error;
pub use expression::{ExpressionError, Resolved};
<<<<<<< HEAD
pub use lookup::LookupBuf;
pub use target::Target;
pub use value::{kind, Kind, Value, ValueRegex};

use vector_common::TimeZone;

pub struct Context<'a> {
    pub target: &'a mut dyn Target,
    pub timezone: &'a TimeZone,
}
=======
pub use target::{MetadataTarget, SecretTarget, Target, TargetValue, TargetValueRef};
pub use value::Value;
>>>>>>> 2b2259ce
<|MERGE_RESOLUTION|>--- conflicted
+++ resolved
@@ -25,9 +25,8 @@
 pub use diagnostic::{Label, Span};
 pub use error::Error;
 pub use expression::{ExpressionError, Resolved};
-<<<<<<< HEAD
 pub use lookup::LookupBuf;
-pub use target::Target;
+pub use target::{MetadataTarget, SecretTarget, Target, TargetValue, TargetValueRef};
 pub use value::{kind, Kind, Value, ValueRegex};
 
 use vector_common::TimeZone;
@@ -35,8 +34,4 @@
 pub struct Context<'a> {
     pub target: &'a mut dyn Target,
     pub timezone: &'a TimeZone,
-}
-=======
-pub use target::{MetadataTarget, SecretTarget, Target, TargetValue, TargetValueRef};
-pub use value::Value;
->>>>>>> 2b2259ce
+}