--- conflicted
+++ resolved
@@ -79,16 +79,6 @@
     /// An expression is allowed to fail, which aborts the running program.
     fn resolve(&self, ctx: &mut Context) -> Resolved;
 
-<<<<<<< HEAD
-    /// Compile the expression to bytecode that can be interpreted by the VM.
-    fn compile_to_vm(
-        &self,
-        _vm: &mut vm::Vm,
-        _state: (&mut LocalEnv, &mut ExternalEnv),
-    ) -> Result<(), String> {
-        Ok(())
-    }
-
     #[cfg(feature = "llvm")]
     /// Emit LLVM IR that computes the `Value` for this expression.
     fn emit_llvm<'ctx>(
@@ -99,8 +89,6 @@
         Err("Called `emit_llvm` on an expression which is not supposed to emit LLVM IR".into())
     }
 
-=======
->>>>>>> d483777f
     /// Resolve an expression to a value without any context, if possible.
     ///
     /// This returns `Some` for static expressions, or `None` for dynamic expressions.
@@ -326,38 +314,6 @@
             Abort(v) => v.type_def(state),
         }
     }
-<<<<<<< HEAD
-
-    fn compile_to_vm(
-        &self,
-        vm: &mut crate::vm::Vm,
-        state: (&mut LocalEnv, &mut ExternalEnv),
-    ) -> Result<(), String> {
-        use Expr::*;
-
-        // Pass the call on to the contained expression.
-        match self {
-            #[cfg(feature = "expr-literal")]
-            Literal(v) => v.compile_to_vm(vm, state),
-            Container(v) => v.compile_to_vm(vm, state),
-            #[cfg(feature = "expr-if_statement")]
-            IfStatement(v) => v.compile_to_vm(vm, state),
-            #[cfg(feature = "expr-op")]
-            Op(v) => v.compile_to_vm(vm, state),
-            #[cfg(feature = "expr-assignment")]
-            Assignment(v) => v.compile_to_vm(vm, state),
-            #[cfg(feature = "expr-query")]
-            Query(v) => v.compile_to_vm(vm, state),
-            #[cfg(feature = "expr-function_call")]
-            FunctionCall(v) => v.compile_to_vm(vm, state),
-            Variable(v) => v.compile_to_vm(vm, state),
-            Noop(v) => v.compile_to_vm(vm, state),
-            #[cfg(feature = "expr-unary")]
-            Unary(v) => v.compile_to_vm(vm, state),
-            #[cfg(feature = "expr-abort")]
-            Abort(v) => v.compile_to_vm(vm, state),
-        }
-    }
 
     #[cfg(feature = "llvm")]
     fn emit_llvm<'ctx>(
@@ -381,8 +337,6 @@
             Abort(v) => v.emit_llvm(state, ctx),
         }
     }
-=======
->>>>>>> d483777f
 }
 
 impl fmt::Display for Expr {
