use std::{convert::TryFrom, string::ToString};

use ordered_float::NotNan;
use strum_macros::Display;
use vrl_compiler::Value;

use crate::{
    ast::{Function, FunctionArgument},
    filters::{array, keyvalue, keyvalue::KeyValueFilter},
    matchers::date::{apply_date_filter, DateFilter},
    parse_grok::Error as GrokRuntimeError,
    parse_grok_rules::Error as GrokStaticError,
};

#[derive(Debug, Display, Clone)]
pub enum GrokFilter {
    Date(DateFilter),
    Integer,
    IntegerExt,
    // with scientific notation support, e.g. 1e10
    Number,
    NumberExt,
    // with scientific notation support, e.g. 1.52e10
    NullIf(String),
    Scale(f64),
    Lowercase,
    Uppercase,
    Json,
    Array(
        Option<(String, String)>,
        Option<String>,
        Box<Option<GrokFilter>>,
    ),
    KeyValue(KeyValueFilter),
}

impl TryFrom<&Function> for GrokFilter {
    type Error = GrokStaticError;

    fn try_from(f: &Function) -> Result<Self, Self::Error> {
        match f.name.as_str() {
            "scale" => match f.args.as_ref() {
                Some(args) if !args.is_empty() => {
                    let scale_factor = match args[0] {
                        FunctionArgument::Arg(Value::Integer(scale_factor)) => scale_factor as f64,
                        FunctionArgument::Arg(Value::Float(scale_factor)) => {
                            scale_factor.into_inner()
                        }
                        _ => return Err(GrokStaticError::InvalidFunctionArguments(f.name.clone())),
                    };
                    Ok(GrokFilter::Scale(scale_factor))
                }
                _ => Err(GrokStaticError::InvalidFunctionArguments(f.name.clone())),
            },
            "integer" => Ok(GrokFilter::Integer),
            "integerExt" => Ok(GrokFilter::IntegerExt),
            "number" => Ok(GrokFilter::Number),
            "numberExt" => Ok(GrokFilter::NumberExt),
            "lowercase" => Ok(GrokFilter::Lowercase),
            "uppercase" => Ok(GrokFilter::Uppercase),
            "json" => Ok(GrokFilter::Json),
            "nullIf" => f
                .args
                .as_ref()
                .and_then(|args| {
                    if let FunctionArgument::Arg(Value::Bytes(null_value)) = &args[0] {
                        Some(GrokFilter::NullIf(
                            String::from_utf8_lossy(null_value).to_string(),
                        ))
                    } else {
                        None
                    }
                })
                .ok_or_else(|| GrokStaticError::InvalidFunctionArguments(f.name.clone())),
            "array" => array::filter_from_function(f),
            "keyvalue" => keyvalue::filter_from_function(f),
            _ => Err(GrokStaticError::UnknownFilter(f.name.clone())),
        }
    }
}

fn f64_to_value(f: f64) -> Result<Value, GrokRuntimeError> {
    Value::try_from(f).map_err(|_| GrokRuntimeError::NanFloat)
}

/// Applies a given Grok filter to the value and returns the result or error.
/// For detailed description and examples of specific filters check out https://docs.datadoghq.com/logs/log_configuration/parsing/?tab=filters
pub fn apply_filter(value: &Value, filter: &GrokFilter) -> Result<Value, GrokRuntimeError> {
    match filter {
        GrokFilter::Integer => match value {
            Value::Bytes(v) => Ok(String::from_utf8_lossy(v)
                .parse::<i64>()
                .map_err(|_e| {
                    GrokRuntimeError::FailedToApplyFilter(filter.to_string(), value.to_string())
                })?
                .into()),
            _ => Err(GrokRuntimeError::FailedToApplyFilter(
                filter.to_string(),
                value.to_string(),
            )),
        },
        GrokFilter::IntegerExt => match value {
            Value::Bytes(v) => Ok(String::from_utf8_lossy(v)
                .parse::<f64>()
                .map_err(|_e| {
                    GrokRuntimeError::FailedToApplyFilter(filter.to_string(), value.to_string())
                })
                .map(|f| (f as i64).into())?),
            _ => Err(GrokRuntimeError::FailedToApplyFilter(
                filter.to_string(),
                value.to_string(),
            )),
        },
        GrokFilter::Number | GrokFilter::NumberExt => match value {
<<<<<<< HEAD
            Value::Bytes(v) => Ok(f64_to_value(
                String::from_utf8_lossy(v).parse::<f64>().map_err(|_e| {
                    GrokRuntimeError::FailedToApplyFilter(filter.to_string(), value.to_string())
                })?,
            )?),
            _ => Err(GrokRuntimeError::FailedToApplyFilter(
                filter.to_string(),
                value.to_string(),
            )),
        },
        GrokFilter::Scale(scale_factor) => match value {
            Value::Integer(v) => Ok(Value::Float(
                NotNan::new((*v as f64) * scale_factor).expect("NaN"),
            )),
            Value::Float(v) => Ok(Value::Float(
                NotNan::new(v.into_inner() * scale_factor).expect("NaN"),
            )),
=======
>>>>>>> ae94d4ce
            Value::Bytes(v) => {
                let v = Ok(String::from_utf8_lossy(v)
                    .parse::<f64>()
                    .map_err(|_e| {
                        GrokRuntimeError::FailedToApplyFilter(filter.to_string(), value.to_string())
                    })?
                    .into());
                match v {
                    Ok(Value::Float(v)) if (v.into_inner() as i64) as f64 == v.into_inner() => {
                        Ok(Value::Integer(v.into_inner() as i64))
                    }
                    _ => v,
                }
            }
            _ => Err(GrokRuntimeError::FailedToApplyFilter(
                filter.to_string(),
                value.to_string(),
            )),
        },
        GrokFilter::Scale(scale_factor) => {
            let v = match value {
                Value::Integer(v) => Ok(Value::Float(
                    NotNan::new((*v as f64) * scale_factor).expect("NaN"),
                )),
                Value::Float(v) => Ok(Value::Float(
                    NotNan::new(v.into_inner() * scale_factor).expect("NaN"),
                )),
                Value::Bytes(v) => {
                    let v = String::from_utf8_lossy(v).parse::<f64>().map_err(|_e| {
                        GrokRuntimeError::FailedToApplyFilter(filter.to_string(), value.to_string())
                    })?;
                    Ok(Value::Float(NotNan::new(v * scale_factor).expect("NaN")))
                }
                _ => Err(GrokRuntimeError::FailedToApplyFilter(
                    filter.to_string(),
                    value.to_string(),
                )),
            };
            match v {
                Ok(Value::Float(v)) if (v.into_inner() as i64) as f64 == v.into_inner() => {
                    Ok(Value::Integer(v.into_inner() as i64))
                }
                _ => v,
            }
        }
        GrokFilter::Lowercase => match value {
            Value::Bytes(bytes) => Ok(String::from_utf8_lossy(bytes).to_lowercase().into()),
            _ => Err(GrokRuntimeError::FailedToApplyFilter(
                filter.to_string(),
                value.to_string(),
            )),
        },
        GrokFilter::Uppercase => match value {
            Value::Bytes(bytes) => Ok(String::from_utf8_lossy(bytes).to_uppercase().into()),
            _ => Err(GrokRuntimeError::FailedToApplyFilter(
                filter.to_string(),
                value.to_string(),
            )),
        },
        GrokFilter::Json => match value {
            Value::Bytes(bytes) => serde_json::from_slice::<'_, serde_json::Value>(bytes.as_ref())
                .map_err(|_e| {
                    GrokRuntimeError::FailedToApplyFilter(filter.to_string(), value.to_string())
                })
                .map(|v| v.into()),
            _ => Err(GrokRuntimeError::FailedToApplyFilter(
                filter.to_string(),
                value.to_string(),
            )),
        },
        GrokFilter::NullIf(null_value) => match value {
            Value::Bytes(bytes) => {
                if String::from_utf8_lossy(bytes) == *null_value {
                    Ok(Value::Null)
                } else {
                    Ok(value.to_owned())
                }
            }
            _ => Err(GrokRuntimeError::FailedToApplyFilter(
                filter.to_string(),
                value.to_string(),
            )),
        },
        GrokFilter::Date(date_filter) => apply_date_filter(value, date_filter),
        GrokFilter::KeyValue(keyvalue_filter) => keyvalue::apply_filter(value, keyvalue_filter),
        GrokFilter::Array(brackets, delimiter, value_filter) => match value {
            Value::Bytes(bytes) => array::parse(
                String::from_utf8_lossy(bytes).as_ref(),
                brackets
                    .as_ref()
                    .map(|(start, end)| (start.as_str(), end.as_str())),
                delimiter.as_ref().map(|s| s.as_str()),
            )
            .map_err(|_e| {
                GrokRuntimeError::FailedToApplyFilter(filter.to_string(), value.to_string())
            })
            .and_then(|values| {
                if let Some(value_filter) = value_filter.as_ref() {
                    let result = values
                        .iter()
                        .map(|v| apply_filter(v, value_filter))
                        .collect::<Result<Vec<Value>, _>>()
                        .map(Value::from);
                    return result;
                }
                Ok(values.into())
            }),
            _ => Err(GrokRuntimeError::FailedToApplyFilter(
                filter.to_string(),
                value.to_string(),
            )),
        },
    }
}<|MERGE_RESOLUTION|>--- conflicted
+++ resolved
@@ -112,7 +112,6 @@
             )),
         },
         GrokFilter::Number | GrokFilter::NumberExt => match value {
-<<<<<<< HEAD
             Value::Bytes(v) => Ok(f64_to_value(
                 String::from_utf8_lossy(v).parse::<f64>().map_err(|_e| {
                     GrokRuntimeError::FailedToApplyFilter(filter.to_string(), value.to_string())
@@ -130,8 +129,6 @@
             Value::Float(v) => Ok(Value::Float(
                 NotNan::new(v.into_inner() * scale_factor).expect("NaN"),
             )),
-=======
->>>>>>> ae94d4ce
             Value::Bytes(v) => {
                 let v = Ok(String::from_utf8_lossy(v)
                     .parse::<f64>()
